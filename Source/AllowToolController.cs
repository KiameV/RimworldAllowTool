--- conflicted
+++ resolved
@@ -26,13 +26,10 @@
 		private const string FinishOffWorktypeSettingName = "finishOffWorktype";
 
 		public static FieldInfo GizmoGridGizmoListField;
-<<<<<<< HEAD
+		public static FieldInfo DraftControllerAutoUndrafterField;
 		public static FieldInfo DesignatorHasDesignateAllFloatMenuOptionField;
 		public static MethodInfo DesignatorGetDesignationMethod;
 		public static MethodInfo DesignatorGetRightClickFloatMenuOptionsMethod;
-=======
-		public static FieldInfo DraftControllerAutoUndrafterField;
->>>>>>> 277820ad
 		public static AllowToolController Instance { get; private set; }
 
 		internal static HarmonyInstance HarmonyInstance { get; set; }
@@ -79,21 +76,14 @@
 		internal SettingHandle<int> SelectionLimitSetting { get; private set; }
 		internal SettingHandle<bool> ContextOverlaySetting { get; private set; }
 		internal SettingHandle<bool> ContextWatermarkSetting { get; private set; }
-<<<<<<< HEAD
 		internal SettingHandle<bool> ReplaceIconsSetting { get; private set; }
 		internal SettingHandle<bool> ExtendedContextActionSetting { get; private set; }
 		internal SettingHandle<bool> ReverseDesignatorPickSetting { get; private set; }
 		internal SettingHandle<bool> FinishOffSkillRequirement { get; private set; }
 		internal SettingHandle<bool> FinishOffUnforbidsSetting { get; private set; }
-=======
 		internal SettingHandle<bool> PartyHuntSetting { get; private set; }
 		internal SettingHandle<bool> PartyHuntFinishSetting { get; private set; }
 		internal SettingHandle<bool> PartyHuntDesignatedSetting { get; private set; }
-		public SettingHandle<bool> ExtendedContextActionSetting { get; private set; }
-		public SettingHandle<bool> ReverseDesignatorPickSetting { get; private set; }
-		public SettingHandle<bool> FinishOffSkillRequirement { get; private set; }
-		public SettingHandle<bool> FinishOffUnforbidsSetting { get; private set; }
->>>>>>> 277820ad
 
 		public UnlimitedDesignationDragger Dragger { get; private set; }
 		public WorldSettings WorldSettings { get; private set; }
@@ -139,12 +129,8 @@
 		// we do our injections at world load because some mods overwrite ThingDesignatorDef.resolvedDesignators during init
 		public override void WorldLoaded() {
 			InjectDesignators();
-<<<<<<< HEAD
 			DesignatorContextMenuController.PrepareDesignatorContextMenus();
-=======
-			DesignatorContextMenuController.PrepareContextMenus();
 			WorldSettings = UtilityWorldObjectManager.GetUtilityWorldObject<WorldSettings>();
->>>>>>> 277820ad
 		}
 
 		public override void MapLoaded(Map map) {
@@ -288,27 +274,19 @@
 			if (gizmoGridType != null) {
 				GizmoGridGizmoListField = gizmoGridType.GetField("gizmoList", HugsLibUtility.AllBindingFlags);
 			}
-<<<<<<< HEAD
 			DesignatorGetDesignationMethod = typeof(Designator).GetMethod("get_Designation", HugsLibUtility.AllBindingFlags);
 			DesignatorHasDesignateAllFloatMenuOptionField = typeof(Designator).GetField("hasDesignateAllFloatMenuOption", HugsLibUtility.AllBindingFlags);
 			DesignatorGetRightClickFloatMenuOptionsMethod = typeof(Designator).GetMethod("get_RightClickFloatMenuOptions", HugsLibUtility.AllBindingFlags);
+			DraftControllerAutoUndrafterField = typeof(Pawn_DraftController).GetField("autoUndrafter", HugsLibUtility.AllBindingFlags);
 			if (GizmoGridGizmoListField == null || GizmoGridGizmoListField.FieldType != typeof(List<Gizmo>)
 				|| DesignatorGetDesignationMethod == null || DesignatorGetDesignationMethod.ReturnType != typeof(DesignationDef)
 				|| DesignatorHasDesignateAllFloatMenuOptionField == null || DesignatorHasDesignateAllFloatMenuOptionField.FieldType != typeof(bool)
-				|| DesignatorGetRightClickFloatMenuOptionsMethod == null || DesignatorGetRightClickFloatMenuOptionsMethod.ReturnType != typeof(IEnumerable<FloatMenuOption>)) {
-=======
-			DraftControllerAutoUndrafterField = typeof(Pawn_DraftController).GetField("autoUndrafter", HugsLibUtility.AllBindingFlags);
-
-			if (ReverseDesignatorDatabaseDesListField == null || ReverseDesignatorDatabaseDesListField.FieldType != typeof(List<Designator>)
-				|| GizmoGridGizmoListField == null || GizmoGridGizmoListField.FieldType != typeof(List<Gizmo>) ||
-				DraftControllerAutoUndrafterField == null || DraftControllerAutoUndrafterField.FieldType != typeof(AutoUndrafter)) {
->>>>>>> 277820ad
+				|| DesignatorGetRightClickFloatMenuOptionsMethod == null || DesignatorGetRightClickFloatMenuOptionsMethod.ReturnType != typeof(IEnumerable<FloatMenuOption>)
+				|| DraftControllerAutoUndrafterField == null || DraftControllerAutoUndrafterField.FieldType != typeof(AutoUndrafter)
+				) {
 				Logger.Error("Failed to reflect required members");
 			}
 		}
-
-		
-
 
 		private void CheckForHotkeyPresses() {
 			if (Event.current.keyCode == KeyCode.None) return;
