﻿using System;
using System.Collections.Generic;
using System.Linq;
using Harmony;
using HugsLib.Utils;
using RimWorld;
using UnityEngine;
using Verse;

namespace AllowTool {
	public static class AllowToolUtility {
		const int DisabledWorkPriority = 0;
		const int DefaultWorkPriority = 3;

		// unforbids forbidden things in a cell and returns the number of hits
		public static int ToggleForbiddenInCell(IntVec3 cell, Map map, bool makeForbidden) {
			if(map == null) throw new NullReferenceException("map is null");
			var hitCount = 0;
			List<Thing> cellThings;
			try {
				cellThings = map.thingGrid.ThingsListAtFast(cell);
			} catch (IndexOutOfRangeException e) {
				throw new IndexOutOfRangeException("Cell out of bounds: "+cell, e);
			}
			for (var i = 0; i < cellThings.Count; i++) {
				var thing = cellThings[i] as ThingWithComps;
				if (thing != null && thing.def.selectable) {
					var comp = thing.GetComp<CompForbiddable>();
					if (comp != null && comp.Forbidden != makeForbidden) {
						comp.Forbidden = makeForbidden;
						hitCount++;
					}
				}
			}
			return hitCount;
		}

		// Allows to add WorkTypeDefs to an existing saved game without causing exceptions in the Work tab and work scheduler.
		// Returns true if the work type array had to be padded for at least one pawn.
		public static bool EnsureAllColonistsKnowAllWorkTypes(Map map) {
			try {
				var injectedPawns = new HashSet<Pawn>();
				if (map == null || map.mapPawns == null) return false;
				foreach (var pawn in map.mapPawns.PawnsInFaction(Faction.OfPlayer)) {
					if (pawn == null || pawn.workSettings == null) continue;
					var priorityList = GetWorkPriorityListForPawn(pawn);
					if (priorityList != null && priorityList.Count > 0) {
						var cyclesLeft = 100;
						// the priority list must be padded to accommodate all available WorkTypeDef.index
						// pad by the maximum index available to make provisions for other mods' worktypes
						var maxIndex = DefDatabase<WorkTypeDef>.AllDefs.Max(d => d.index);
						while (priorityList.Count <= maxIndex && cyclesLeft > 0) {
							cyclesLeft--;
							priorityList.Add(DisabledWorkPriority);
							injectedPawns.Add(pawn);
						}
						if (cyclesLeft == 0) {
							throw new Exception(String.Format("Ran out of cycles while trying to pad work priorities list:  {0} {1}", pawn.Name, priorityList.Count));
						}
					}
				}
				if (injectedPawns.Count > 0) {
					AllowToolController.Logger.Message("Padded work priority lists for pawns: {0}", injectedPawns.Join(", ", true));
					return true;
				}
			} catch (Exception e) {
				AllowToolController.Logger.Error("Exception while injecting WorkTypeDef into colonist pawns: " + e);
			}
			return false;
		}

		// due to other mods' worktypes, our worktype priority may start at zero. This should fix that.
		public static void EnsureAllColonistsHaveWorkTypeEnabled(WorkTypeDef def, Map map) {
			try {
				var activatedPawns = new HashSet<Pawn>();
				if (map == null || map.mapPawns == null) return;
				foreach (var pawn in map.mapPawns.PawnsInFaction(Faction.OfPlayer).Concat(map.mapPawns.PrisonersOfColony)) {
					var priorityList = GetWorkPriorityListForPawn(pawn);
					if (priorityList != null && priorityList.Count > 0) {
						var curValue = priorityList[def.index];
						if (curValue == DisabledWorkPriority) {
							var adjustedValue = GetWorkTypePriorityForPawn(def, pawn);
							if (adjustedValue != curValue) {
								priorityList[def.index] = adjustedValue;
								activatedPawns.Add(pawn);
							}
						}	
					}
				}
				if (activatedPawns.Count > 0) {
					AllowToolController.Logger.Message("Adjusted work type priority of {0} to default for pawns: {1}", def.defName, activatedPawns.Join(", ", true));
				}
			} catch (Exception e) {
				AllowToolController.Logger.Error("Exception while adjusting work type priority in colonist pawns: " + e);
			}
		}

		public static bool PawnIsFriendly(Thing t) {
			var pawn = t as Pawn;
			return pawn != null && pawn.Faction != null && (pawn.IsPrisonerOfColony || !pawn.Faction.HostileTo(Faction.OfPlayer));
		}

<<<<<<< HEAD
		public static void DrawMouseAttachedLabel(string text) {
			const float CursorOffset = 12f;
			const float AttachedIconHeight = 32f;
			const float LabelWidth = 200f;
			var mousePosition = Event.current.mousePosition;
			if (!text.NullOrEmpty()) {
				var rect = new Rect(mousePosition.x + CursorOffset, mousePosition.y + CursorOffset + AttachedIconHeight, LabelWidth, 9999f);
				Text.Font = GameFont.Small;
				Widgets.Label(rect, text);
			}
=======
		public static bool PawnCapableOfViolence(Pawn pawn) {
			return !(pawn.story == null || pawn.story.WorkTagIsDisabled(WorkTags.Violent));
>>>>>>> 277820ad
		}

		private static List<int> GetWorkPriorityListForPawn(Pawn pawn) {
			if (pawn != null && pawn.workSettings != null) {
				var workDefMap = Traverse.Create(pawn.workSettings).Field("priorities").GetValue<DefMap<WorkTypeDef, int>>();
				if (workDefMap == null) throw new Exception("Failed to retrieve workDefMap for pawn: " + pawn);
				var priorityList = Traverse.Create(workDefMap).Field("values").GetValue<List<int>>();
				if (priorityList == null) throw new Exception("Failed to retrieve priority list for pawn: " + pawn);
				return priorityList;
			}
			return null;
		}

		// returns a work priority based on disabled work types and tags for that pawn
		private static int GetWorkTypePriorityForPawn(WorkTypeDef workDef, Pawn pawn) {
			if (pawn.story != null){
				if (pawn.story.WorkTypeIsDisabled(workDef) || pawn.story.WorkTagIsDisabled(workDef.workTags)) {
					return DisabledWorkPriority;
				}
			}
			return DefaultWorkPriority;
		}
	}
}<|MERGE_RESOLUTION|>--- conflicted
+++ resolved
@@ -100,7 +100,6 @@
 			return pawn != null && pawn.Faction != null && (pawn.IsPrisonerOfColony || !pawn.Faction.HostileTo(Faction.OfPlayer));
 		}
 
-<<<<<<< HEAD
 		public static void DrawMouseAttachedLabel(string text) {
 			const float CursorOffset = 12f;
 			const float AttachedIconHeight = 32f;
@@ -111,10 +110,10 @@
 				Text.Font = GameFont.Small;
 				Widgets.Label(rect, text);
 			}
-=======
+		}
+
 		public static bool PawnCapableOfViolence(Pawn pawn) {
 			return !(pawn.story == null || pawn.story.WorkTagIsDisabled(WorkTags.Violent));
->>>>>>> 277820ad
 		}
 
 		private static List<int> GetWorkPriorityListForPawn(Pawn pawn) {
